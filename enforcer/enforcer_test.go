// Copyright 2021 The Rode Authors
//
// Licensed under the Apache License, Version 2.0 (the "License");
// you may not use this file except in compliance with the License.
// You may obtain a copy of the License at
//
//      http://www.apache.org/licenses/LICENSE-2.0
//
// Unless required by applicable law or agreed to in writing, software
// distributed under the License is distributed on an "AS IS" BASIS,
// WITHOUT WARRANTIES OR CONDITIONS OF ANY KIND, either express or implied.
// See the License for the specific language governing permissions and
// limitations under the License.

package enforcer

import (
	"context"
	"encoding/json"
	"errors"
	"fmt"
	"google.golang.org/grpc"
	"net/http"
	"strings"

<<<<<<< HEAD
=======
	"github.com/golang/mock/gomock"
	"github.com/google/go-containerregistry/pkg/authn"
>>>>>>> c3b0c22d
	"github.com/google/go-containerregistry/pkg/name"
	registryv1 "github.com/google/go-containerregistry/pkg/v1"
	registryfake "github.com/google/go-containerregistry/pkg/v1/fake"
	"github.com/google/go-containerregistry/pkg/v1/remote"
	. "github.com/onsi/ginkgo"
	. "github.com/onsi/gomega"
	"github.com/rode/enforcer-k8s/config"
	"github.com/rode/enforcer-k8s/mocks"
	rode "github.com/rode/rode/proto/v1alpha1"
	v1 "k8s.io/api/admission/v1"
	corev1 "k8s.io/api/core/v1"
	metav1 "k8s.io/apimachinery/pkg/apis/meta/v1"
	"k8s.io/apimachinery/pkg/types"
	k8sfake "k8s.io/client-go/kubernetes/fake"
)

var _ = Describe("Enforcer", func() {
	var (
<<<<<<< HEAD
		expectedPolicyId string
		conf             *config.Config
		enforcer         *Enforcer
		mockRode         *mocks.FakeRodeClient
=======
		policyId      string
		ctx           context.Context
		conf          *config.Config
		enforcer      *Enforcer
		mockRode      *mocks.MockRodeClient
		mockK8sClient = k8sfake.NewSimpleClientset()
		mockCtrl      *gomock.Controller
>>>>>>> c3b0c22d
	)

	BeforeEach(func() {
		expectedPolicyId = fake.UUID()
		conf = &config.Config{PolicyId: expectedPolicyId}
		mockRode = &mocks.FakeRodeClient{}

		enforcer = NewEnforcer(
			logger,
			conf,
			mockK8sClient,
			mockRode,
		)
	})

	Describe("Enforce", func() {
		var (
			actualResponse *v1.AdmissionResponse
			actualError    error

			expectedEvaluatePolicyResponse *rode.EvaluatePolicyResponse
			expectedEvaluatePolicyError    error

			expectedPolicyName     string
			expectedPolicy         *rode.Policy
			expectedGetPolicyError error

			expectedUid         types.UID
			expectedImage       *registryfake.FakeImage
			expectedDigest      string
			expectedResourceUri string
			admissionReview     *v1.AdmissionReview
		)

		BeforeEach(func() {
			expectedUid = types.UID(fake.UUID())
			expectedDigest = fake.LetterN(10)
			expectedResourceUri = "harbor.localhost/rode-demo/nginx@sha256:" + expectedDigest
			expectedImage = &registryfake.FakeImage{}
			expectedImage.DigestReturns(registryv1.Hash{
				Algorithm: "sha256",
				Hex:       expectedDigest,
			}, nil)

			getImageManifest = func(ref name.Reference, options ...remote.Option) (registryv1.Image, error) {
				return expectedImage, nil
			}

			admissionReview = &v1.AdmissionReview{
				Request: &v1.AdmissionRequest{
					Kind: metav1.GroupVersionKind{
						Kind: "Pod",
					},
					UID: expectedUid,
				},
			}

<<<<<<< HEAD
			admissionReview.Request.Object.Raw = createPodBody("harbor.localhost/rode-demo/nginx:latest")

			expectedEvaluatePolicyResponse = &rode.EvaluatePolicyResponse{
				Pass: true,
			}
			expectedEvaluatePolicyError = nil

			expectedPolicyName = fake.LetterN(10)
			expectedPolicy = &rode.Policy{
				Id: expectedPolicyId,
				Policy: &rode.PolicyEntity{
					Name: expectedPolicyName,
				},
			}
			expectedGetPolicyError = nil
=======
			admissionReview.Request.Object.Raw = jsonEncode(createPod("harbor.localhost/rode-demo/nginx:latest"))
>>>>>>> c3b0c22d
		})

		JustBeforeEach(func() {
			if mockRode.EvaluatePolicyStub == nil {
				mockRode.EvaluatePolicyReturns(expectedEvaluatePolicyResponse, expectedEvaluatePolicyError)
			}

			mockRode.GetPolicyReturns(expectedPolicy, expectedGetPolicyError)

			actualResponse, actualError = enforcer.Enforce(admissionReview)
		})

		It("should evaluate the policy in rode", func() {
			Expect(mockRode.EvaluatePolicyCallCount()).To(Equal(1))

			_, evaluatePolicyRequest, _ := mockRode.EvaluatePolicyArgsForCall(0)

			Expect(evaluatePolicyRequest.Policy).To(Equal(expectedPolicyId))
			Expect(evaluatePolicyRequest.ResourceUri).To(Equal(expectedResourceUri))
		})

		It("should allow the request", func() {
			Expect(actualResponse.Allowed).To(BeTrue())
			Expect(actualResponse.UID).To(Equal(expectedUid))
			Expect(actualError).To(BeNil())
		})

		When("the enforcer is configured not to verify TLS certificates against container registries", func() {
			var actualTransport *http.Transport

			BeforeEach(func() {
				conf.RegistryInsecureSkipVerify = true
				remoteWithTransport = func(t http.RoundTripper) remote.Option {
					if transport, ok := t.(*http.Transport); ok {
						actualTransport = transport
					}

					return remote.WithTransport(t)
				}
			})

			It("should pass an insecure http.Transport", func() {
				Expect(actualTransport).NotTo(BeNil())
				Expect(actualTransport.TLSClientConfig.InsecureSkipVerify).To(BeTrue())
			})
		})

		When("the image has a namespace in the default registry", func() {
			BeforeEach(func() {
				admissionReview.Request.Object.Raw = createPodBody("foo/bar:latest")
			})

<<<<<<< HEAD
			It("should not include the default registry in the resource uri", func() {
				Expect(mockRode.EvaluatePolicyCallCount()).To(Equal(1))
				_, actualRequest, _ := mockRode.EvaluatePolicyArgsForCall(0)
=======
			When("the image has a namespace", func() {
				BeforeEach(func() {
					admissionReview.Request.Object.Raw = jsonEncode(createPod("foo/bar:latest"))
				})
>>>>>>> c3b0c22d

				Expect(actualRequest.ResourceUri).To(Equal("foo/bar@sha256:" + expectedDigest))
			})
		})

<<<<<<< HEAD
		When("the image does not have a namespace in the default registry", func() {
			BeforeEach(func() {
				admissionReview.Request.Object.Raw = createPodBody("bar:latest")
			})

			It("should not include the default registry or the default namespace in the resource uri", func() {
				Expect(mockRode.EvaluatePolicyCallCount()).To(Equal(1))
				_, actualRequest, _ := mockRode.EvaluatePolicyArgsForCall(0)
=======
			When("the image does not have a namespace", func() {
				BeforeEach(func() {
					admissionReview.Request.Object.Raw = jsonEncode(createPod("bar:latest"))
				})
>>>>>>> c3b0c22d

				Expect(actualRequest.ResourceUri).To(Equal("bar@sha256:" + expectedDigest))
			})
		})

		Describe("pod spec includes image secrets", func() {
			var (
				namespace           string
				pullSecret          *corev1.Secret
				expectedCredentials *registryCredentials
				actualAuth          authn.Authenticator
			)

			BeforeEach(func() {
				namespace = fake.Word()
				secretName := fake.Word()
				expectedCredentials = &registryCredentials{
					Username: fake.Username(),
					Password: fake.UUID(),
				}

				pullSecret = &corev1.Secret{
					ObjectMeta: metav1.ObjectMeta{
						Namespace: namespace,
						Name:      secretName,
					},
					Data: map[string][]byte{
						".dockerconfigjson": jsonEncode(&imagePullSecret{
							Authentication: map[string]*registryCredentials{
								"https://harbor.localhost": expectedCredentials,
							},
						}),
					},
					Type: "kubernetes.io/dockerconfigjson",
				}

				mockRode.EXPECT().
					EvaluatePolicy(gomock.Any(), gomock.Any()).
					Return(&rode.EvaluatePolicyResponse{Pass: true}, nil).
					AnyTimes()

				pod := createPod("harbor.localhost/rode-demo/nginx:latest")
				pod.Namespace = namespace
				pod.Spec.ImagePullSecrets = []corev1.LocalObjectReference{{Name: secretName}}

				admissionReview.Request.Object.Raw = jsonEncode(pod)

				remoteWithAuth = func(auth authn.Authenticator) remote.Option {
					actualAuth = auth
					return remote.WithAuth(auth)
				}
			})

			AfterEach(func() {
				actualAuth = nil
			})

			When("the registry server matches an auth key in the pull secret", func() {
				BeforeEach(func() {
					Expect(mockK8sClient.Tracker().Add(pullSecret)).NotTo(HaveOccurred())
				})

				It("should add the credentials to the manifest request", func() {
					Expect(actualAuth).NotTo(BeNil())
					config, err := actualAuth.Authorization()

					Expect(err).NotTo(HaveOccurred())
					Expect(config).NotTo(BeNil())
					Expect(config.Username).To(Equal(expectedCredentials.Username))
					Expect(config.Password).To(Equal(expectedCredentials.Password))
				})

				It("should allow the request", func() {
					Expect(actualResponse.Allowed).To(BeTrue())
				})

				It("should not return an error", func() {
					Expect(actualError).To(BeNil())
				})
			})

			When("the image is from Docker Hub", func() {
				BeforeEach(func() {
					pod := createPod("nginx")
					pod.Namespace = namespace
					pod.Spec.ImagePullSecrets = []corev1.LocalObjectReference{{Name: pullSecret.Name}}
					admissionReview.Request.Object.Raw = jsonEncode(pod)

					pullSecret.Data = map[string][]byte{
						".dockerconfigjson": jsonEncode(&imagePullSecret{
							Authentication: map[string]*registryCredentials{
								"https://index.docker.io/v1/": expectedCredentials,
							},
						}),
					}

					Expect(mockK8sClient.Tracker().Add(pullSecret)).NotTo(HaveOccurred())
				})

				It("should add the credentials to the manifest request", func() {
					Expect(actualAuth).NotTo(BeNil())
					config, err := actualAuth.Authorization()

					Expect(err).NotTo(HaveOccurred())
					Expect(config).NotTo(BeNil())
					Expect(config.Username).To(Equal(expectedCredentials.Username))
					Expect(config.Password).To(Equal(expectedCredentials.Password))
				})
			})

			When("the registry server does not match the secret auth key", func() {
				BeforeEach(func() {
					pullSecret.Data = map[string][]byte{
						".dockerconfigjson": jsonEncode(&imagePullSecret{
							Authentication: map[string]*registryCredentials{
								"https://grc.io": expectedCredentials,
							},
						}),
					}

					Expect(mockK8sClient.Tracker().Add(pullSecret)).NotTo(HaveOccurred())
				})

				It("should not add credentials to the request", func() {
					Expect(actualAuth).To(BeNil())
				})
			})

			When("the pull secret is not found", func() {
				It("should deny the request", func() {
					Expect(actualResponse.Allowed).To(BeFalse())
					Expect(actualResponse.Result.Message).To(ContainSubstring("error fetching image pull secret"))
				})
			})

			When("the image pull secret is not the correct type", func() {
				BeforeEach(func() {
					pullSecret.Type = corev1.SecretType(fake.Word())
					Expect(mockK8sClient.Tracker().Add(pullSecret)).NotTo(HaveOccurred())
				})

				It("should deny the request", func() {
					Expect(actualResponse.Allowed).To(BeFalse())
					Expect(actualResponse.Result.Message).To(ContainSubstring("invalid secret type"))
				})
			})

			When("the image pull secret is missing the credential data key", func() {
				BeforeEach(func() {
					pullSecret.Data = map[string][]byte{}

					Expect(mockK8sClient.Tracker().Add(pullSecret)).NotTo(HaveOccurred())
				})

				It("should deny the request", func() {
					Expect(actualResponse.Allowed).To(BeFalse())
					Expect(actualResponse.Result.Message).To(ContainSubstring("missing key"))
				})
			})

			When("the secret JSON is unparseable", func() {
				BeforeEach(func() {
					pullSecret.Data = map[string][]byte{
						".dockerconfigjson": []byte("{"),
					}

					Expect(mockK8sClient.Tracker().Add(pullSecret)).NotTo(HaveOccurred())
				})

				It("should deny the request", func() {
					Expect(actualResponse.Allowed).To(BeFalse())
					Expect(actualResponse.Result.Message).To(ContainSubstring("error unmarshalling image pull secret"))
				})
			})

			When("the auth key does not contain a valid hostname", func() {
				BeforeEach(func() {
					pullSecret.Data = map[string][]byte{
						".dockerconfigjson": jsonEncode(&imagePullSecret{
							Authentication: map[string]*registryCredentials{
								"invalid": expectedCredentials,
							},
						}),
					}

					Expect(mockK8sClient.Tracker().Add(pullSecret)).NotTo(HaveOccurred())
				})

				It("should deny the request", func() {
					Expect(actualResponse.Allowed).To(BeFalse())
					Expect(actualResponse.Result.Message).To(ContainSubstring("error rewriting auth keys"))
				})
			})
		})

		When("the image name cannot be parsed", func() {
			BeforeEach(func() {
				admissionReview.Request.Object.Raw = jsonEncode(createPod("invalid@foo"))
			})

			It("should deny the request", func() {
				Expect(actualResponse.Allowed).To(BeFalse())
			})

			It("should not return an error", func() {
				Expect(actualError).NotTo(HaveOccurred())
			})
		})

		When("an error occurs fetching the image manifest", func() {
			BeforeEach(func() {
				getImageManifest = func(ref name.Reference, options ...remote.Option) (registryv1.Image, error) {
					return nil, errors.New(fake.Word())
				}
			})

			It("should deny the request", func() {
				Expect(actualResponse.Allowed).To(BeFalse())
			})

			It("should not return an error", func() {
				Expect(actualError).NotTo(HaveOccurred())
			})

			It("should not make any requests to rode", func() {
				Expect(mockRode.EvaluatePolicyCallCount()).To(BeZero())
				Expect(mockRode.GetPolicyCallCount()).To(BeZero())
			})
		})

		When("an error occurs calculating the image digest", func() {
			BeforeEach(func() {
				expectedImage.DigestReturns(registryv1.Hash{}, errors.New(fake.Word()))
			})

			It("should deny the request", func() {
				Expect(actualResponse.Allowed).To(BeFalse())
			})

			It("should not return an error", func() {
				Expect(actualError).NotTo(HaveOccurred())
			})

			It("should not make any requests to rode", func() {
				Expect(mockRode.EvaluatePolicyCallCount()).To(BeZero())
				Expect(mockRode.GetPolicyCallCount()).To(BeZero())
			})
		})

		When("the container image fails policy", func() {
			BeforeEach(func() {
				expectedEvaluatePolicyResponse.Pass = false
			})

			It("should fetch the policy details from rode", func() {
				Expect(mockRode.GetPolicyCallCount()).To(Equal(1))
			})

			It("should deny the request with a message", func() {
				Expect(actualResponse.Allowed).To(BeFalse())
				Expect(actualResponse.Result.Message).To(ContainSubstring(fmt.Sprintf(`failed the Rode policy "%s"`, expectedPolicyName)))
			})

			It("should not return an error", func() {
				Expect(actualError).NotTo(HaveOccurred())
			})
		})

		When("the container image fails policy and retrieving the policy name fails", func() {
			BeforeEach(func() {
				expectedEvaluatePolicyResponse.Pass = false
				expectedGetPolicyError = errors.New("failed getting policy")
			})

			It("should deny the request with a message", func() {
				Expect(actualResponse.Allowed).To(BeFalse())
				Expect(actualResponse.Result.Message).To(ContainSubstring("failed the Rode policy"))
			})

			It("should not return an error", func() {
				Expect(actualError).NotTo(HaveOccurred())
			})
		})

		When("an init container fails policy", func() {
			var (
				initContainerImage string
			)

			BeforeEach(func() {
				initContainerImage = "harbor.localhost/rode-demo/pause"

				pod := createPod("harbor.localhost/rode-demo/nginx:latest")
				pod.Spec.InitContainers = []corev1.Container{{Image: initContainerImage}}

				admissionReview.Request.Object.Raw = jsonEncode(pod)

				mockRode.EvaluatePolicyStub = func(ctx context.Context, request *rode.EvaluatePolicyRequest, option ...grpc.CallOption) (*rode.EvaluatePolicyResponse, error) {
					return &rode.EvaluatePolicyResponse{
						Pass: !strings.Contains(request.ResourceUri, initContainerImage),
					}, nil
				}
			})

			It("should deny the request", func() {
				Expect(actualResponse.Allowed).To(BeFalse())
				Expect(actualResponse.Result.Message).To(ContainSubstring(initContainerImage))
			})
		})

		When("an error occurs calling Rode", func() {
			BeforeEach(func() {
				expectedEvaluatePolicyError = errors.New("error evaluating policy")
			})

			It("should deny the response with a message", func() {
				Expect(actualResponse.Allowed).To(BeFalse())
				Expect(actualResponse.Result.Message).To(ContainSubstring(expectedEvaluatePolicyError.Error()))
			})

			It("should not return an error", func() {
				Expect(actualError).To(BeNil())
			})
		})

		When("the object is not a pod", func() {
			BeforeEach(func() {
				admissionReview.Request.Kind.Kind = fake.Word()
			})

			It("should allow the request", func() {
				Expect(actualResponse.Allowed).To(BeTrue())
			})

			It("should not return an error", func() {
				Expect(actualError).NotTo(HaveOccurred())
			})

			It("should not make any requests to rode", func() {
				Expect(mockRode.EvaluatePolicyCallCount()).To(BeZero())
				Expect(mockRode.GetPolicyCallCount()).To(BeZero())
			})
		})

		When("the raw object response is invalid", func() {
			BeforeEach(func() {
				admissionReview.Request.Object.Raw = []byte("}{")
			})

			It("should deny the request", func() {
				Expect(actualResponse.Allowed).To(BeFalse())
			})

			It("should not return an error", func() {
				Expect(actualError).NotTo(HaveOccurred())
			})
		})
	})
})

func createPod(image string) *corev1.Pod {
	return &corev1.Pod{
		Spec: corev1.PodSpec{
			Containers: []corev1.Container{
				{
					Image: image,
				},
			},
		},
	}
}

func jsonEncode(val interface{}) []byte {
	data, err := json.Marshal(val)
	Expect(err).NotTo(HaveOccurred())

	return data
}<|MERGE_RESOLUTION|>--- conflicted
+++ resolved
@@ -23,11 +23,8 @@
 	"net/http"
 	"strings"
 
-<<<<<<< HEAD
-=======
 	"github.com/golang/mock/gomock"
 	"github.com/google/go-containerregistry/pkg/authn"
->>>>>>> c3b0c22d
 	"github.com/google/go-containerregistry/pkg/name"
 	registryv1 "github.com/google/go-containerregistry/pkg/v1"
 	registryfake "github.com/google/go-containerregistry/pkg/v1/fake"
@@ -46,20 +43,11 @@
 
 var _ = Describe("Enforcer", func() {
 	var (
-<<<<<<< HEAD
 		expectedPolicyId string
 		conf             *config.Config
 		enforcer         *Enforcer
 		mockRode         *mocks.FakeRodeClient
-=======
-		policyId      string
-		ctx           context.Context
-		conf          *config.Config
-		enforcer      *Enforcer
-		mockRode      *mocks.MockRodeClient
 		mockK8sClient = k8sfake.NewSimpleClientset()
-		mockCtrl      *gomock.Controller
->>>>>>> c3b0c22d
 	)
 
 	BeforeEach(func() {
@@ -117,8 +105,7 @@
 				},
 			}
 
-<<<<<<< HEAD
-			admissionReview.Request.Object.Raw = createPodBody("harbor.localhost/rode-demo/nginx:latest")
+			admissionReview.Request.Object.Raw = jsonEncode(createPod("harbor.localhost/rode-demo/nginx:latest"))
 
 			expectedEvaluatePolicyResponse = &rode.EvaluatePolicyResponse{
 				Pass: true,
@@ -133,9 +120,6 @@
 				},
 			}
 			expectedGetPolicyError = nil
-=======
-			admissionReview.Request.Object.Raw = jsonEncode(createPod("harbor.localhost/rode-demo/nginx:latest"))
->>>>>>> c3b0c22d
 		})
 
 		JustBeforeEach(func() {
@@ -185,39 +169,25 @@
 
 		When("the image has a namespace in the default registry", func() {
 			BeforeEach(func() {
-				admissionReview.Request.Object.Raw = createPodBody("foo/bar:latest")
-			})
-
-<<<<<<< HEAD
+				admissionReview.Request.Object.Raw = jsonEncode(createPod("foo/bar:latest"))
+			})
+
 			It("should not include the default registry in the resource uri", func() {
 				Expect(mockRode.EvaluatePolicyCallCount()).To(Equal(1))
 				_, actualRequest, _ := mockRode.EvaluatePolicyArgsForCall(0)
-=======
-			When("the image has a namespace", func() {
-				BeforeEach(func() {
-					admissionReview.Request.Object.Raw = jsonEncode(createPod("foo/bar:latest"))
-				})
->>>>>>> c3b0c22d
 
 				Expect(actualRequest.ResourceUri).To(Equal("foo/bar@sha256:" + expectedDigest))
 			})
 		})
 
-<<<<<<< HEAD
 		When("the image does not have a namespace in the default registry", func() {
 			BeforeEach(func() {
-				admissionReview.Request.Object.Raw = createPodBody("bar:latest")
+				admissionReview.Request.Object.Raw = jsonEncode(createPod("bar:latest"))
 			})
 
 			It("should not include the default registry or the default namespace in the resource uri", func() {
 				Expect(mockRode.EvaluatePolicyCallCount()).To(Equal(1))
 				_, actualRequest, _ := mockRode.EvaluatePolicyArgsForCall(0)
-=======
-			When("the image does not have a namespace", func() {
-				BeforeEach(func() {
-					admissionReview.Request.Object.Raw = jsonEncode(createPod("bar:latest"))
-				})
->>>>>>> c3b0c22d
 
 				Expect(actualRequest.ResourceUri).To(Equal("bar@sha256:" + expectedDigest))
 			})
